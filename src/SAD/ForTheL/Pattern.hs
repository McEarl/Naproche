{-
Authors: Andrei Paskevich (2001 - 2008), Steffen Frerix (2017 - 2018)

Pattern parsing and pattern state management.
-}

{-# LANGUAGE OverloadedStrings #-}
{-# OPTIONS_GHC -fno-warn-incomplete-patterns #-}

module SAD.ForTheL.Pattern
  ( nvr
  , newPrdPattern
  , addExpr
  , unnamedNotion
  , avr
  , newNotionPattern
  ) where


import Control.Monad.State.Class (put, gets)

import SAD.ForTheL.Base

import SAD.Parser.Base
import SAD.Parser.Combinators
import SAD.Parser.Token
import SAD.Parser.Primitives

import SAD.Data.Formula

import qualified Data.Set as Set

import Data.List
import Data.Char
import Control.Applicative
import Control.Monad
import Data.Text.Lazy (Text)
import qualified Data.Text.Lazy as Text

-- add expressions to the state of ForTheL

giveId :: Bool -> Int -> Formula -> Formula
giveId p n t = t {trmId = if p then specialId n else (trmId t)}

incId :: Enum p => Bool -> p -> p
incId p n = if p then succ n else n

addExpr :: Formula -> Formula -> Bool -> FState -> FTL Formula

addExpr t@Trm {trmName = TermUnaryAdjective _, trmArgs = vs} f p st
  = put ns >> return nf
  where
    n = idCount st;
    (pt, nf) = extractWordPattern st (giveId p n t) f
    fm  = substs nf $ map varName vs
    ns  = st { adjectiveExpr = (pt, fm) : adjectiveExpr st, idCount = incId p n}

addExpr t@Trm {trmName = TermUnaryVerb _, trmArgs = vs} f p st
  = put ns >> return nf
  where
    n = idCount st;
    (pt, nf) = extractWordPattern st (giveId p n t) f
    fm = substs nf $ map varName vs
    ns = st {verExpr = (pt, fm) : verExpr st, idCount = incId p n}

addExpr t@Trm {trmName = TermMultiAdjective _, trmArgs = vs} f p st
  = put ns >> return nf
  where
    n = idCount st;
    ((hp:tp), nf) = extractWordPattern st (giveId p n t) f
    pt = hp : Word [] : Vr : tp
    fm = substs nf $ map varName vs
    ns = st {adjectiveExpr = (pt, fm) : adjectiveExpr st, idCount = incId p n}

addExpr t@Trm {trmName = TermMultiVerb _, trmArgs = vs} f p st
  = put ns >> return nf
  where
    n = idCount st;
    ((hp:tp), nf) = extractWordPattern st (giveId p n t) f
    pt = hp : Word [] : Vr : tp
    fm = substs nf $ map varName vs
    ns = st {verExpr = (pt, fm) : verExpr st, idCount = incId p n}

addExpr t@Trm {trmName = TermNotion _, trmArgs = vs} f p st
  = put ns >> return nf
  where
    n = idCount st;
    (pt, nf) = extractWordPattern st (giveId p n t) f
    fm = substs nf $ map varName vs
    ns = st {notionExpr = (pt, fm) : notionExpr st, idCount = incId p n}

addExpr Trm {trmName= TermEquality, trmArgs = [v, t@Trm {trmName = TermNotion rs}]} f p st
  = put ns >> return nf
  where
    n = idCount st; vs = trmArgs t
    (pt, nf) = extractWordPattern st (giveId p n t {trmName = TermThe rs}) f
    fm = substs nf $ map varName (v:vs)
    ns = st {notionExpr = (pt, fm) : notionExpr st, idCount = incId p n}

addExpr Trm {trmName = TermEquality, trmArgs = [_, t]} eq@Trm {trmName = TermEquality} p st =
  put nn >> return (zEqu v nf)
  where
    [v, f] = trmArgs eq; vs = trmArgs t
    n = idCount st
    (pt, nf) = extractSymbPattern (giveId p n t) f
    fm = substs nf $ map varName vs
    -- classification of pattern
    csm = lsm && rsm; lsm = notVr (head pt); rsm = notVr (last pt)
    notVr Vr = False; notVr _ = True
    -- add to the right category
    ns | csm = st {cfnExpr = (pt, fm) : cfnExpr st}
       | lsm = st {lfnExpr = (init pt, fm) : lfnExpr st}
       | rsm = st {rfnExpr = (tail pt, fm) : rfnExpr st}
       | otherwise = st {ifnExpr = (init (tail pt), fm) : ifnExpr st}
    -- increment id counter
    nn = ns {idCount = incId p n}


addExpr t@Trm {trmName = s, trmArgs = vs} f p st =
  put nn >> return nf
  where
    n = idCount st
    (pt, nf) = extractSymbPattern (giveId p n t) f
    fm = substs nf $ map varName vs
    -- classification of pattern
    csm = lsm && rsm; lsm = notVr (head pt); rsm = notVr (last pt)
    notVr Vr = False; notVr _ = True
    -- add the pattern to the right category
    ns | csm = st {cprExpr = (pt, fm) : cprExpr st}
       | lsm = st {lprExpr = (init pt, fm) : lprExpr st}
       | rsm = st {rprExpr = (tail pt, fm) : rprExpr st}
       | otherwise = st {iprExpr = (init (tail pt), fm) : iprExpr st}
    -- check if pattern is a symbolic notion
    snt = not lsm && elem (varName $ head vs) (declNames mempty nf)
    -- and add it there as well if so (and increment id counter)
    nn | snt = ns {sntExpr = (tail pt,fm) : sntExpr st, idCount = incId p n}
       | otherwise = ns {idCount = incId p n}






-- pattern extraction

extractWordPattern :: FState -> Formula -> Formula -> ([Pattern], Formula)
extractWordPattern st t@Trm {trmName = s, trmArgs = vs} f = (pt, nf)
  where
    pt = map getPattern ws
    nt = t {trmName = pr $ getName pt}
    nf = replace nt t {trmId = NewId} f
    (pr, ws) = fmap Text.words $ termSplit s
    dict = strSyms st

    getPattern "." = Nm
    getPattern "#" = Vr
    getPattern w = Word $ foldl' union [w] $ filter (elem w) dict

    getName (Word (t:_):ls) = case Text.uncons t of
      Just (c, cs) -> Text.cons (toUpper c) cs <> getName ls
      Nothing -> getName ls
    getName (_:ls) = getName ls
    getName [] = ""


extractSymbPattern :: Formula -> Formula -> ([Pattern], Formula)
extractSymbPattern t@Trm {trmName = TermName s, trmArgs = vs} f = (pt, nf)
  where
    pt = map getPattern (Text.words s)
    nt = t {trmName = TermSymbolic $ getName pt}
    nf = replace nt t {trmId = NewId} f

    getPattern "#" = Vr
    getPattern w = Symbol w

    getName (Symbol s:ls) = symEncode s <> getName ls
    getName (Vr:ls) = symEncode "." <> getName ls
    getName [] = ""




-- New patterns


newPrdPattern :: FTL Formula -> FTL Formula
newPrdPattern tvr = multi </> unary </> newSymbPattern tvr
  where
    unary = do
      v <- tvr; (t, vs) <- unaryAdj -|- unaryVerb
      return $ zTrm NewId t (v:vs)
    multi = do
      (u,v) <- liftM2 (,) tvr (comma >> tvr);
      (t, vs) <- multiAdj -|- multiVerb
      return $ zTrm NewId t (u:v:vs)

    unaryAdj = do is; (t, vs) <- ptHead wlexem tvr; return (TermUnaryAdjective t, vs)
    multiAdj = do is; (t, vs) <- ptHead wlexem tvr; return (TermMultiAdjective t, vs)
    unaryVerb = do (t, vs) <- ptHead wlexem tvr; return (TermUnaryVerb t, vs)
    multiVerb = do (t, vs) <- ptHead wlexem tvr; return (TermMultiVerb t, vs)

newNotionPattern :: FTL Formula
                 -> FTL (Formula, PosVar)
newNotionPattern tvr = (notion <|> fun) </> unnamedNotion tvr
  where
    notion = do
      an; (t, v:vs) <- ptName wlexem tvr
      return (zTrm NewId (TermNotion t) (v:vs), PosVar (varName v) (varPosition v))
    fun = do
      the; (t, v:vs) <- ptName wlexem tvr
      return (zEqu v $ zTrm NewId (TermNotion t) vs, PosVar (varName v) (varPosition v))

unnamedNotion :: FTL Formula
                 -> FTL (Formula, PosVar)
unnamedNotion tvr = (notion <|> fun) </> (newSymbPattern tvr >>= equ)
  where
    notion = do
      an; (t, v:vs) <- ptNoName wlexem tvr
      return (zTrm NewId (TermNotion t) (v:vs), PosVar (varName v) (varPosition v))
    fun = do
      the; (t, v:vs) <- ptNoName wlexem tvr
      return (zEqu v $ zTrm NewId (TermNotion t) vs, PosVar (varName v) (varPosition v))
    equ t = do v <- hidden; return (zEqu (pVar v) t, v)


newSymbPattern :: FTL Formula -> FTL Formula
newSymbPattern tvr = left -|- right
  where
    left = do
      (t, vs) <- ptHead slexem tvr
      return $ zTrm NewId (TermName t) vs
    right = do
      (t, vs) <- ptTail slexem tvr
      guard $ not $ null $ tail $ Text.words t
      return $ zTrm NewId (TermName t) vs


-- pattern parsing


ptHead :: Parser st Text
          -> Parser st a -> Parser st (Text, [a])
ptHead lxm tvr = do
  l <- Text.unwords <$> chain lxm
  (ls, vs) <- opt ("", []) $ ptTail lxm tvr
  return (l <> " " <> ls, vs)


ptTail :: Parser st Text
          -> Parser st a -> Parser st (Text, [a])
ptTail lxm tvr = do
  v <- tvr
  (ls, vs) <- opt ("", []) $ ptHead lxm tvr
  return ("# " <> ls, v:vs)


ptName :: FTL Text
          -> FTL Formula -> FTL (Text, [Formula])
ptName lxm tvr = do
  l <- Text.unwords <$> chain lxm
  n <- nam
  (ls, vs) <- opt ("", []) $ ptHead lxm tvr
  return (l <> " . " <> ls, n:vs)
  where
    nam :: FTL Formula
    nam = do
      n <- fmap (const Top) nvr </> avr
      guard $ isVar n;
      return n


ptNoName :: FTL Text
            -> FTL Formula -> FTL (Text, [Formula])
ptNoName lxm tvr = do
  l <- Text.unwords <$> chain lxm; n <- fmap pVar hidden
  (ls, vs) <- opt ("", []) $ ptShort lxm tvr
  return (l <> " . " <> ls, n:vs)
  where
    --ptShort is a kind of buffer that ensures that a variable does not directly
    --follow the name of the notion
    ptShort lxm tvr = do
      l <- lxm; (ls, vs) <- ptTail lxm tvr
      return (l <> " " <> ls, vs)



-- In-pattern lexemes and variables

wlexem :: FTL Text
wlexem = do
  l <- wlx
  guard $ Text.all isAlpha l
  return $ Text.toCaseFold l

slexem :: FTL Text
slexem = slex -|- wlx
  where
    slex = tokenPrim isSymb
    isSymb t =
      let tk = showToken t
      in case Text.uncons tk of
        Just (c, "") -> guard (c `elem` symChars) >> return tk
        _ -> Nothing

wlx :: FTL Text
wlx = failing nvr >> tokenPrim isWord
  where
    isWord t =
      let tk = showToken t; ltk = Text.toCaseFold tk
      in guard (Text.all isAlphaNum tk && ltk `Set.notMember` keylist) >> return tk
    keylist = Set.fromList ["a","an","the","is","are","be"]

nvr :: FTL Formula
nvr = do
  v <- var
  dvs <- getDecl
<<<<<<< HEAD
  tvs <- MS.gets tvrExpr
  guard $ posVarName v `elem` dvs || any (elem (posVarName v) . fst) tvs
=======
  tvs <- gets tvrExpr
  guard $ fst v `elem` dvs || any (elem (fst v) . fst) tvs
>>>>>>> 3c8d1d17
  return $ pVar v

avr :: Parser st Formula
avr = do
  v <- var;
  guard $ Text.null $ Text.tail $ deVar $ posVarName v
  return $ pVar v
  where
    deVar (VarConstant s) = s
    deVar _ = error "SAD.ForTheL.Pattern.avr: other variable"<|MERGE_RESOLUTION|>--- conflicted
+++ resolved
@@ -314,13 +314,8 @@
 nvr = do
   v <- var
   dvs <- getDecl
-<<<<<<< HEAD
-  tvs <- MS.gets tvrExpr
+  tvs <- gets tvrExpr
   guard $ posVarName v `elem` dvs || any (elem (posVarName v) . fst) tvs
-=======
-  tvs <- gets tvrExpr
-  guard $ fst v `elem` dvs || any (elem (fst v) . fst) tvs
->>>>>>> 3c8d1d17
   return $ pVar v
 
 avr :: Parser st Formula

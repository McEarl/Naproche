--- conflicted
+++ resolved
@@ -136,31 +136,18 @@
 
 primMultiVer, primMultiAdj, primMultiUnAdj :: FTL UTerm -> FTL UTerm
 
-<<<<<<< HEAD
-primMultiVer = getExpr verExpr . prim_ml_prd
-primMultiAdj = getExpr adjectiveExpr . prim_ml_prd
-primMultiUnAdj = getExpr (filter (unary . fst) . adjectiveExpr) . prim_ml_prd
-=======
 primMultiVer = getExpr verExpr . primMultiPredicate
-primMultiAdj = getExpr adjExpr . primMultiPredicate
-primMultiUnAdj = getExpr (filter (unary . fst) . adjExpr) . primMultiPredicate
->>>>>>> 1a2ad38a
+primMultiAdj = getExpr adjectiveExpr . primMultiPredicate
+primMultiUnAdj = getExpr (filter (unary . fst) . adjectiveExpr) . primMultiPredicate
   where
     unary (Vr : pt) = Vr `notElem` pt
     unary (_  : pt) = unary pt
     unary [] = True
 
-<<<<<<< HEAD
-prim_ml_prd :: Parser st (b1 -> b1, Formula)
+primMultiPredicate :: Parser st (b1 -> b1, Formula)
                -> ([Pattern], [Formula] -> b2) -> Parser st (b1 -> b1, b2)
-prim_ml_prd p (pt, fm) = do
-  (q, ts) <- mlPattern p pt
-=======
-primMultiPredicate :: Parser st (b1 -> b1, Formula)
-               -> ([Patt], [Formula] -> b2) -> Parser st (b1 -> b1, b2)
 primMultiPredicate p (pt, fm) = do
-  (q, ts) <- multiPatt p pt
->>>>>>> 1a2ad38a
+  (q, ts) <- multiPattern p pt
   return (q, fm $ (zVar (VarHole "")):(zVar VarSlot):ts)
 
 
@@ -170,13 +157,8 @@
 
 primNotion p  = getExpr notionExpr notion
   where
-<<<<<<< HEAD
     notion (pt, fm) = do
-      (q, vs, ts) <- ntPattern p pt
-=======
-    ntn (pt, fm) = do
-      (q, vs, ts) <- notionPatt p pt
->>>>>>> 1a2ad38a
+      (q, vs, ts) <- notionPattern p pt
       return (q, fm $ (zVar (VarHole "")):ts, vs)
 
 primOfNotion p = getExpr notionExpr notion
@@ -189,13 +171,8 @@
 primCmNotion :: FTL UTerm -> FTL MTerm -> FTL MNotion
 primCmNotion p s = getExpr notionExpr notion
   where
-<<<<<<< HEAD
     notion (pt, fm) = do
-      (q, vs, as, ts) <- cmPattern p s pt
-=======
-    ntn (pt, fm) = do
-      (q, vs, as, ts) <- commonPatt p s pt
->>>>>>> 1a2ad38a
+      (q, vs, as, ts) <- commonPattern p s pt
       let fn v = fm $ (zVar (VarHole "")):v:ts
       return (q, foldr1 And $ map fn as, vs)
 
@@ -229,37 +206,21 @@
            -> FTL (Formula -> Formula -> Formula)
 primIfn = getExpr ifnExpr . primIsm
 
-<<<<<<< HEAD
 primCsm :: Parser st a -> ([Pattern], [a] -> b) -> Parser st b
-primCsm p (pt, fm) = smPattern p pt >>= \l -> return $ fm l
+primCsm p (pt, fm) = symbolPattern p pt >>= \l -> return $ fm l
 primRsm :: Parser st a -> ([Pattern], [a] -> t) -> Parser st (a -> t)
-primRsm p (pt, fm) = smPattern p pt >>= \l -> return $ \t -> fm $ t:l
+primRsm p (pt, fm) = symbolPattern p pt >>= \l -> return $ \t -> fm $ t:l
 primLsm :: Parser st a -> ([Pattern], [a] -> t) -> Parser st (a -> t)
-primLsm p (pt, fm) = smPattern p pt >>= \l -> return $ \s -> fm $ l++[s]
+primLsm p (pt, fm) = symbolPattern p pt >>= \l -> return $ \s -> fm $ l++[s]
 primIsm :: Parser st a
            -> ([Pattern], [a] -> t) -> Parser st (a -> a -> t)
-primIsm p (pt, fm) = smPattern p pt >>= \l -> return $ \t s -> fm $ t:l++[s]
-=======
-primCsm :: Parser st a -> ([Patt], [a] -> b) -> Parser st b
-primCsm p (pt, fm) = symbPatt p pt >>= \l -> return $ fm l
-primRsm :: Parser st a -> ([Patt], [a] -> t) -> Parser st (a -> t)
-primRsm p (pt, fm) = symbPatt p pt >>= \l -> return $ \t -> fm $ t:l
-primLsm :: Parser st a -> ([Patt], [a] -> t) -> Parser st (a -> t)
-primLsm p (pt, fm) = symbPatt p pt >>= \l -> return $ \s -> fm $ l++[s]
-primIsm :: Parser st a
-           -> ([Patt], [a] -> t) -> Parser st (a -> a -> t)
-primIsm p (pt, fm) = symbPatt p pt >>= \l -> return $ \t s -> fm $ t:l++[s]
->>>>>>> 1a2ad38a
+primIsm p (pt, fm) = symbolPattern p pt >>= \l -> return $ \t s -> fm $ t:l++[s]
 
 
 primSnt :: FTL Formula -> FTL MNotion
 primSnt p  = noError $ varList >>= getExpr sntExpr . snt
   where
-<<<<<<< HEAD
-    snt vs (pt, fm) = smPattern p pt >>= \l -> return (id, fm $ (zVar (VarHole "")):l, vs)
-=======
-    snt vs (pt, fm) = symbPatt p pt >>= \l -> return (id, fm $ (zVar (VarHole "")):l, vs)
->>>>>>> 1a2ad38a
+    snt vs (pt, fm) = symbolPattern p pt >>= \l -> return (id, fm $ (zVar (VarHole "")):l, vs)
 
 
 
@@ -297,48 +258,32 @@
 wdPattern _ _ = mzero
 
 -- parses a symbolic pattern
-<<<<<<< HEAD
-smPattern :: Parser st a -> [Pattern] -> Parser st [a]
-smPattern p (Vr : ls) = liftM2 (:) p $ smPattern p ls
-smPattern p (Symbol s : ls) = patternSymbolTokenOf s >> smPattern p ls
-smPattern _ [] = return []
-smPattern _ _ = mzero
-=======
-symbPatt :: Parser st a -> [Patt] -> Parser st [a]
-symbPatt p (Vr : ls) = liftM2 (:) p $ symbPatt p ls
-symbPatt p (Sm s : ls) = patternSmTokenOf s >> symbPatt p ls
-symbPatt _ [] = return []
-symbPatt _ _ = mzero
->>>>>>> 1a2ad38a
+symbolPattern :: Parser st a -> [Pattern] -> Parser st [a]
+symbolPattern p (Vr : ls) = liftM2 (:) p $ symbolPattern p ls
+symbolPattern p (Symbol s : ls) = patternSymbolTokenOf s >> symbolPattern p ls
+symbolPattern _ [] = return []
+symbolPattern _ _ = mzero
 
 -- parses a multi-subject pattern: follow the pattern, but ignore the token'
 -- right before the first variable. Then check that all "and" tokens have been
 -- consumed. Example pattern: [Word ["commute","commutes"], Word ["with"], Vr]. Then
 -- we can parse "a commutes with c and d" as well as "a and b commute".
-<<<<<<< HEAD
-mlPattern :: Parser st (b -> b, a) -> [Pattern] -> Parser st (b -> b, [a])
-mlPattern p (Word l :_: Vr : ls) = patternTokenOf' l >> naPattern p ls
-mlPattern p (Word l : ls) = patternTokenOf' l >> mlPattern p ls
-mlPattern _ _ = mzero
-=======
-multiPatt :: Parser st (b -> b, a) -> [Patt] -> Parser st (b -> b, [a])
-multiPatt p (Wd l :_: Vr : ls) = patternTokenOf' l >> naPatt p ls
-multiPatt p (Wd l : ls) = patternTokenOf' l >> multiPatt p ls
-multiPatt _ _ = mzero
->>>>>>> 1a2ad38a
+multiPattern :: Parser st (b -> b, a) -> [Pattern] -> Parser st (b -> b, [a])
+multiPattern p (Word l :_: Vr : ls) = patternTokenOf' l >> naPattern p ls
+multiPattern p (Word l : ls) = patternTokenOf' l >> multiPattern p ls
+multiPattern _ _ = mzero
 
 
 -- parses a notion: follow the pattern to the name place, record names,
 -- then keep following the pattern
-<<<<<<< HEAD
-ntPattern :: FTL (b -> b, a)
+notionPattern :: FTL (b -> b, a)
           -> [Pattern] -> FTL (b -> b, [(VariableName, SourcePos)], [a])
-ntPattern p (Word l : ls) = patternTokenOf' l >> ntPattern p ls
-ntPattern p (Nm : ls) = do
-  vs <- namlist
+notionPattern p (Word l : ls) = patternTokenOf' l >> notionPattern p ls
+notionPattern p (Nm : ls) = do
+  vs <- nameList
   (q, ts) <- wdPattern p ls
   return (q, vs, ts)
-ntPattern _ _ = mzero
+notionPattern _ _ = mzero
 
 -- parse an "of"-notion: follow the pattern to the notion name, then check that
 -- "of" follows the name followed by a variable that is not followed by "and"
@@ -346,59 +291,26 @@
           -> [Pattern] -> FTL (b -> b, [(VariableName, SourcePos)], [a])
 ofPattern p (Word l : ls) = patternTokenOf' l >> ofPattern p ls
 ofPattern p (Nm : Word l : Vr : ls) = do
-  guard $ elem "of" l; vs <- namlist
+  guard $ elem "of" l; vs <- nameList
   (q, ts) <- naPattern p ls
-=======
-notionPatt :: FTL (b -> b, a)
-  -> [Patt] -> FTL (b -> b, [(VariableName, SourcePos)], [a])
-notionPatt p (Wd l : ls) = patternTokenOf' l >> notionPatt p ls
-notionPatt p (Nm : ls) = do
-  vs <- nameList
-  (q, ts) <- wdPatt p ls
-  return (q, vs, ts)
-notionPatt _ _ = mzero
-
--- parse an "of"-notion: follow the pattern to the notion name, then check that
--- "of" follows the name followed by a variable that is not followed by "and"
-ofPatt :: FTL (b -> b, a)
-          -> [Patt] -> FTL (b -> b, [(VariableName, SourcePos)], [a])
-ofPatt p (Wd l : ls) = patternTokenOf' l >> ofPatt p ls
-ofPatt p (Nm : Wd l : Vr : ls) = do
-  guard $ elem "of" l; vs <- nameList
-  (q, ts) <- naPatt p ls
->>>>>>> 1a2ad38a
   return (q, vs, ts)
 ofPattern _ _ = mzero
 
 -- | parse a "common"-notion: basically like the above. We use the special parser
 -- s for the first variable place after the "of" since we expect multiple terms
 -- here. Example: A common *divisor of m and n*.
-<<<<<<< HEAD
-cmPattern :: FTL (b -> b, a1)
+commonPattern :: FTL (b -> b, a1)
           -> FTL (b -> c, [a2])
           -> [Pattern]
           -> FTL (b -> c, [(VariableName, SourcePos)], [a2], [a1])
-cmPattern p s (Word l:ls) = patternTokenOf' l >> cmPattern p s ls
-cmPattern p s (Nm : Word l : Vr : ls) = do
-  guard $ elem "of" l; vs <- namlist; patternTokenOf' l
-=======
-commonPatt :: FTL (b -> b, a1)
-  -> FTL (b -> c, [a2])
-  -> [Patt]
-  -> FTL (b -> c, [(VariableName, SourcePos)], [a2], [a1])
-commonPatt p s (Wd l : ls) = patternTokenOf' l >> commonPatt p s ls
-commonPatt p s (Nm : Wd l : Vr : ls) = do
+commonPattern p s (Word l:ls) = patternTokenOf' l >> commonPattern p s ls
+commonPattern p s (Nm : Word l : Vr : ls) = do
   guard $ elem "of" l; vs <- nameList; patternTokenOf' l
->>>>>>> 1a2ad38a
   (r, as) <- s
   when (null $ tail as) $ fail "several objects expected for `common'"
   (q, ts) <- naPattern p ls
   return (r . q, vs, as, ts)
-<<<<<<< HEAD
-cmPattern _ _ _ = mzero
-=======
-commonPatt _ _ _ = mzero
->>>>>>> 1a2ad38a
+commonPattern _ _ _ = mzero
 
 -- an auxiliary pattern parser that checks that we are not dealing with an "and"
 -- token' and then continues to follow the pattern

{-
Authors: Andrei Paskevich (2001 - 2008), Steffen Frerix (2017 - 2018), Makarius Wenzel (2018)

Instruction datatype and core functions.
-}

{-# LANGUAGE OverloadedStrings #-}

module SAD.Data.Instr where

import SAD.Core.SourcePos (SourcePos, SourceRange(..), noSourcePos, noRange)
import Data.Text (Text)


-- Position information

data Pos = Pos {start :: SourcePos, stop :: SourcePos, range :: SourceRange}
  deriving (Eq, Ord, Show)

position :: Pos -> SourcePos
position p = let SourceRange a _ = range p in a

noPos :: Pos
noPos = Pos noSourcePos noSourcePos noRange


-- Instruction types

data UnderlyingTheory = FirstOrderLogic | CiC | Lean
  deriving (Eq, Ord, Show)

-- | Indicate which of the parsers is currently used. This is must be recorded in the State
-- for read instruction to work properly.
data ParserKind = NonTex | Tex deriving (Eq, Ord, Show)

data Instr =
    Command Command
  | LimitBy Limit Int
  | SetFlag Flag Bool
  | GetArgument Argument Text
  | GetArguments Arguments [Text]
  | Theory UnderlyingTheory
  deriving (Eq, Ord, Show)

data Drop =
    DropCommand Command
  | DropLimit Limit
  | DropFlag Flag
  | DropArgument Argument
  deriving (Eq, Ord, Show)


-- Instructions

data Command =
    EXIT     -- exit
  | QUIT     -- exit
  | THESIS   -- print current thesis
  | CONTEXT  -- print current context
  | FILTER   -- print simplified top-level context
  | RULES
  deriving (Eq, Ord, Show)

data Limit =
    Timelimit   -- time limit per prover launch  (3 sec)
  | Depthlimit  -- number of reasoner iterations (7)
  | Checktime   -- time limit for checker's tasks (1 sec)
  | Checkdepth  -- depth limit for checker's tasks (3)
  deriving (Eq, Ord, Show)

data Flag =
    Prove          --  prove goals (yes)
  | Check          --  look for applicable definitions (yes)
  | Symsign        --  rename symbols with diverging defs (yes)
  | Info           --  accumulate evidences (yes)
  | Thesis         --  modify thesis (yes)
  | Filter         --  simplify the context (yes)
  | Skipfail       --  ignore failed goals (no)
  | Flat           --  do not descend into proofs (no)
  | Printgoal      --  print current goal (yes)
  | Printreason    --  print reasoner's log (no)
  | Printsection   --  print current sentence (no)
  | Printcheck     --  print definition checks (no)
  | Printprover    --  print prover's log (no)
  | Printunfold    --  print definition unfolds (no)
  | Printfulltask  --  print inference tasks (no)
  | Dump           --  print tasks in prover's syntax (no)
  | OnlyTranslate  --  translation only (comline only)
  | Verbose        --  verbosity control (comline only)
  | Help           --  print help (comline only)
  | Server         --  server mode (comline only)
  | Printsimp      --  print simplifier log (no)
  | Printthesis    --  print thesis development (no)
  | Unfold         --  general unfolding (on)
  | Unfoldsf       --  general unfolding of sets and functions
  | Unfoldlow      --  unfold the whole low level context (yes)
  | Unfoldlowsf    --  unfold set and function conditions in low level (no)
  | Translation    --  print first-order translation of sentences
<<<<<<< HEAD
  | NewParser
=======
  | UseTex         --  whether to use tex parser for the file passed in the CLI
>>>>>>> 6d2cfa64
  deriving (Eq, Ord, Show)

data Argument =
    Init               --  init file (init.opt)
  | Text ParserKind    --  literal text
  | File ParserKind    --  read file
  | Read ParserKind    --  read library file
  | Library            --  library directory
  | Provers            --  prover database
  | Prover             --  current prover
  deriving (Eq, Ord, Show)

data Arguments =
  Synonym
  deriving (Eq, Ord, Show)

-- Ask

askLimit :: Limit -> Int -> [Instr] -> Int
askLimit i d is  = head $ [ v | LimitBy j v <- is, i == j ] ++ [d]

askFlag :: Flag -> Bool -> [Instr] -> Bool
askFlag i d is  = head $ [ v | SetFlag j v <- is, i == j ] ++ [d]

askArgument :: Argument -> Text -> [Instr] -> Text
askArgument i d is  = head $ [ v | GetArgument j v <- is, i == j ] ++ [d]

askTheory :: UnderlyingTheory -> [Instr] -> UnderlyingTheory
askTheory d is = head $ [ t | Theory t <- is] ++ [d]

-- Drop

-- | Drop an @Instr@ from the @[Instr]@ (assuming the latter doesn't contain duplicates)
dropInstr :: Drop -> [Instr] -> [Instr]
dropInstr (DropCommand m) (Command n : rs) | n == m = rs
dropInstr (DropLimit m) (LimitBy n _ : rs) | n == m = rs
dropInstr (DropFlag m) (SetFlag n _ : rs) | n == m = rs
dropInstr (DropArgument m) (GetArgument n _ : rs) | n == m = rs
dropInstr i (r : rs)  = r : dropInstr i rs
dropInstr _ _ = []


-- Keywords

keywordsCommand :: [(Command, Text)]
keywordsCommand =
 [(EXIT, "exit"),
  (QUIT, "quit"),
  (THESIS, "thesis"),
  (CONTEXT, "context"),
  (FILTER, "filter"),
  (RULES, "rules")]

keywordsLimit :: [(Limit, Text)]
keywordsLimit =
 [(Timelimit, "timelimit"),
  (Depthlimit, "depthlimit"),
  (Checktime, "checktime"),
  (Checkdepth, "checkdepth")]

keywordsFlag :: [(Flag, Text)]
keywordsFlag =
 [(Prove, "prove"),
  (Check, "check"),
  (Symsign, "symsign"),
  (Info, "info"),
  (Thesis, "thesis"),
  (Filter, "filter"),
  (Skipfail, "skipfail"),
  (Flat, "flat"),
  (Printgoal, "printgoal"),
  (Printsection, "printsection"),
  (Printcheck, "printcheck"),
  (Printunfold, "printunfold"),
  (Printreason, "printreason"),
  (Printprover, "printprover"),
  (Printfulltask, "printfulltask"),
  (Dump, "dump"),
  (Printsimp, "printsimp"),
  (Printthesis, "printthesis"),
  (Unfold, "unfold"),
  (Unfoldsf, "unfoldsf"),
  (Unfoldlow, "unfoldlow"),
  (Unfoldlowsf, "unfoldlowsf"),
  (Translation, "translation"),
<<<<<<< HEAD
  (NewParser, "new-parser")]
=======
  (UseTex, "tex")]
>>>>>>> 6d2cfa64

keywordsArgument :: [(Argument, Text)]
keywordsArgument =
 [(Read NonTex, "read"),
  (Read Tex, "readtex"),
  (Library, "library"),
  (Provers, "provers"),
  (Prover, "prover")]

keywordsArguments :: [(Arguments, Text)]
keywordsArguments =
  [(Synonym, "synonym")]

-- distinguish between parser and verifier instructions

isParserInstruction :: Instr -> Bool
isParserInstruction i = case i of
  Command EXIT -> True
  Command QUIT -> True
  GetArgument (Read _) _ -> True
  GetArguments Synonym _ -> True
  _ -> False<|MERGE_RESOLUTION|>--- conflicted
+++ resolved
@@ -96,11 +96,7 @@
   | Unfoldlow      --  unfold the whole low level context (yes)
   | Unfoldlowsf    --  unfold set and function conditions in low level (no)
   | Translation    --  print first-order translation of sentences
-<<<<<<< HEAD
-  | NewParser
-=======
   | UseTex         --  whether to use tex parser for the file passed in the CLI
->>>>>>> 6d2cfa64
   deriving (Eq, Ord, Show)
 
 data Argument =
@@ -186,11 +182,7 @@
   (Unfoldlow, "unfoldlow"),
   (Unfoldlowsf, "unfoldlowsf"),
   (Translation, "translation"),
-<<<<<<< HEAD
-  (NewParser, "new-parser")]
-=======
   (UseTex, "tex")]
->>>>>>> 6d2cfa64
 
 keywordsArgument :: [(Argument, Text)]
 keywordsArgument =

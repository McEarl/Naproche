[synonym point/-s]


# This is a formalization of the beginnings of Tarskian geometry,
# mainly following the outline of 'Metamathematische Methoden in
# der Geometrie' by Schwabhäuser, Szmielew and Tarski. We refer to
# this book as 'SST' in later comments.


Signature. A point is a notion.
Let x,y,z,u,v,w,p,q,r,g,h denote points.


Signature. Cong(x,y,v,w) is an atom.
Let x and y are congruent to v and w stand for Cong(x,y,v,w).
Let x-y : v-w stand for x and y are congruent to v and w.

Signature. Betw(x,u,y) is an atom.
Let u is between x and y stand for Betw(x,u,y).
Let x-u-y stand for u is between x and y.
Let !x-u-y stand for u is not between x and y.


Definition. Col(x,y,z) iff x-y-z or y-z-x or z-x-y.
Let p is colinear with x and y stand for Col(p,x,y).


# Reflexivity of congruence.
Axiom A1. x-y : y-x.

# Transitivity of congruence.
Axiom A2. If x-y : z-u and x-y : v-w then z-u : v-w.

# Identity of congruence.
Axiom A3. If x-y : z-z then x = y.

# Segment construction.
Axiom A4. There exists a point z such that x-y-z and y-z : p-q.

# Five segments.
Axiom A5. If x != y and x-y-z and p-q-r and
      x-y : p-q and y-z : q-r and x-u : p-v and y-u : q-v then
      z-u : r-v.

# Identity of betweenness.
Axiom A6. If y is between x and x then x = y.

# Inner Pasch.
Axiom A7. If x-u-z and y-v-z then there exists a point w
      such that u-w-y and v-w-x.

# Lower dimension.
Axiom A8. There exist points a,b,c such that !a-b-c and !b-c-a and !c-a-b.

# Upper dimension.
Axiom A9. If x-u : x-v and y-u : y-v and  z-u : z-v and u != v then
x-y-z and y-z-x and z-x-y.

# Euclid.
Axiom A10. If x-r-v and y-r-z and x != r then there exist points s,t such that x-y-s and x-z-t and s-v-t.

# Circle continuity axiom.
#
# This axiom is equivalent to the the following statement: A line that has a point
# within a circle intersects that circle (i.e. shares a point with that circle.).
#
Axiom CA. Assume z-p-q and z-p-r and z-x : z-p and z-y : z-r.
Then there exists w such that z-w : z-q and x-w-y.


# This is definition 2.10 in SST. We say that the points x,y,z,r,u,v,w,p are in an
# outer five-segment-configuration whenever OFS(x,y,z,r,u,v,w,p). Using this predicate
# we can restate axiom A5 in the following manner:
#
# A5'. If OFS(x,y,z,r,u,v,w,p) and x != y then z-r : w-p.
#
Definition OFS. OFS(x,y,z,r,u,v,w,p) iff x-y-z and u-v-w and x-y : u-v and y-z : v-w and x-r : u-p and y-r : v-p.

# Reflexivity of congruence.
Lemma L2_1. x-y : x-y.

# Symmetry of congruence.
Lemma L2_2. Assume x-y : v-w. Then v-w : x-y.

# Transitivity of congruence.
Lemma L2_3. Assume x-y : v-w and v-w : p-q. Then x-y : p-q.

# Cong is independent of the order of the pairs.
Lemma L2_4. Assume x-y : v-w. Then y-x : v-w.
Lemma L2_5. Assume x-y : v-w. Then x-y : w-v.

# Zero-length segments are congruent.
Lemma L2_8. x-x : y-y.

# Concatenation of segments.
Lemma L2_11. Assume x-y-z and r-v-w and x-y : r-v and y-z : v-w. Then x-z : r-w.
#
# The following proof follows the proof from SST and works, but can be omitted entirely.
#
Proof.
<<<<<<< HEAD
  OFS(x,y,z,x,r,v,w,r).        % By previous results and assumption.
  Case x = y. Then r = v. end. % Axiom A3 gives this implication.
  Case x != y. end.            % Axiom A5 completes the proof.
=======
  OFS(x,y,z,x,r,v,w,r).     # By previous results and assumption.
  Assume x = y. Then r = v. # Axiom A3 gives this implication.
  Assume x != y.            # Axiom A5 completes the proof.
>>>>>>> 6d2cfa64
qed.

# Uniqueness for Axiom A4.
Lemma L2_12. Assume q != x.
Suppose q-x-y and x-y : v-w
and     q-x-r and x-r : v-w.
Then y = r.

# Right-betweenness.
Lemma L3_1. x-y-y.

# Symmetry of betweenness.
Lemma L3_2. Assume x-y-z. Then z-y-x.

# Left-betweenness.
Lemma L3_3. x-x-y.

Lemma L3_4. Assume x-y-z and y-x-z. Then x = y.

Lemma L3_5a. Assume x-y-v and y-z-v. Then x-y-z.
Lemma L3_5b. Assume x-y-v and y-z-v. Then x-y-v.

Lemma L3_6a. Assume x-y-z and x-z-r. Then y-z-r.
Lemma L3_6b. Assume x-y-z and x-z-r. Then x-y-r.

Lemma L3_7a. Assume x-y-z and y-z-r and y != z. Then x-z-r.
Proof.
	Take a point v such that x-z-v and z-v : z-r.
	Then y-z-v and z-v : z-r. Hence v = r.
qed.

Lemma L3_7b. Assume x-y-z and y-z-r and y != z. Then x-y-r.

# Existence of at least two points follows from A8.
# (All other axioms also hold in a one-point space.)
Lemma L3_13. x != y for some x, y.

Lemma L3_14. There exist z such that x-y-z and y != z.


Lemma L3_17. Assume x-y-z and u-v-z and x-p-u. Then there exist q such that (p-q-z and y-q-v).
Proof.
  x-p-u and z-v-u.
	Take r such that v-r-x and p-r-z. # A7 (Pasch).
	Take q such that r-q-z and v-q-y. # A7 (Pasch).
qed.


# This is definition 4.1 in SST. We say that the points x,y,z,r,u,v,w,p are in an
# inner five-segment-configuration whenever IFS(x,y,z,r,u,v,w,p).
#
Definition IFS. IFS(x,y,z,r,v,w,p,q) iff (x-y-z and v-w-p and x-z : v-p and y-z : w-p and x-r : v-q and z-r : p-q).

# We can swap x,y and v,w.
axiom L4_2. Assume IFS(x,y,z,r,v,w,p,q). Then y-r : w-q.

# If we have two three-point segments, with the same total length and each with a segment
# of the same length, then the remaining segments must also have the same length.i
#
# TODO: Write a proof for this.
#
axiom L4_3. Assume x-y-z and r-v-w and x-z : r-w and y-z : v-w. Then x-y : r-v.

Definition L4_4. x-y-z : u-v-w iff x-y : u-v and x-z : u-w and y-z : v-w.

Lemma L4_5. Assume x-y-z and x-z : r-w. Then there exists v such that (r-v-w and x-y-z : r-v-w).
Proof.
  Consider u such that w-r-u and r != u. Then Take v such that u-r-v and r-v : x-y. 
  Choose g such that u-v-g and v-g : y-z. Then x-z : r-w. Therefore g = w.
qed.

Lemma L4_6. Assume x-y-z and x-y-z : r-v-w. Then r-v-w.
Proof.
	Take u such that r-u-w and x-y-z : r-u-w.
	Then r-u-w : r-v-w and IFS(r,u,w,u,r,u,w,v).
	Then u-u : u-v. Hence u = v. Hence r-v-w.
qed.

Lemma L4_11a. Assume Col(x,y,z). Then Col(y,z,x).
Lemma L4_11b. Assume Col(x,y,z). Then Col(z,x,y).
Lemma L4_11c. Assume Col(x,y,z). Then Col(z,y,x).
Lemma L4_11d. Assume Col(x,y,z). Then Col(y,x,z).
Lemma L4_11e. Assume Col(x,y,z). Then Col(x,z,y).

Lemma L4_12. Col(x,x,y).

Lemma L4_13. Assume Col(x,y,z) and x-z : r-w and r-v-w. Then Col(r,v,w).

Lemma L4_14_1. x-y-z : u-v-w iff y-x-z : v-u-w.
Lemma L4_14_2. x-y-z : u-v-w iff z-y-x : w-v-u.
Lemma L4_14_3. x-y-z : u-v-w iff x-z-y : u-w-v.

axiom L4_14. Assume Col(x,y,z) and x-y : r-v. Then there exists w such that x-y-z : r-v-w.

Definition L4_15. FS(x,y,z,r,v,w,p,q) iff Col(x,y,z) and x-y-z : v-w-p and x-r : v-q and y-r : w-q.

axiom L4_16. Assume FS(x,y,z,r,v,w,p,q) and x != y. Then z-r : p-q.




Lemma L4_17. Assume x != y and Col(x,y,z) and x-p : x-q and y-p :  y-q. Then z-p : z-q.
Proof.
	FS(x,y,z,p,x,y,z,q).
qed.


Lemma L4_18. Assume x != y and Col(x,y,z) and x-z : x-p and y-z : y-p. Then z = p.

Lemma L4_19. Assume x-z-y and x-z : x-p and y-z : y-p. Then z = p.
Proof.
  Case x = y. Then x = z and x = p. Hence z = p. end.
  Case x != y. end.
qed.

# The 11th axiom of Tarski's axiomatic system says that if x-y-w and x-z-w then
# either x-y-z or x-z-y. To show that it follows from the first ten axioms we first
# prove Lemma C5_1 from which we can easy deduce the 11th axiom.
#
# The definitions, lemmata and axioms C5_1a - C5_1p are not part of SST. We have opted
# for adding them to improve proof-checking speed and readability of the text.

Definition C5_1a. Betw5(x,y,z,r,p) iff x-y-z and x-y-r and x-y-p and x-z-r and x-z-p and x-r-p and y-z-r and y-z-p and y-r-p and z-r-p.

Let x~y~z~r~p stand for Betw5(x,y,z,r,p).

# The following 4 predicates state the already proven statements for different positions in the proof. They are not defined
# in the book "Metamathematische Methoden in der Geometrie.
# We use them because they seem to increase the performance of the proof assistant, when checked just before the next proving
# step.

Definition C5_1b. Th(x,y,z,r,p,q,g,h) iff x != y and x-y-z and x-y-r and x-r-p and r-p : z-r and x-z-q and z-q : z-r and z-q-h and r-p-g.

Definition C5_1c. Th2(x,y,z,r,p,q,g) iff x != y and x~y~z~q~g and x~y~r~p~g and r-p : z-r and z-q : z-r and y-p : g-z and y-g : g-y.

Definition C5_1d. Th3(x,y,z,r,p,q,g,u) iff Th2(x,y,z,r,p,q,g) and OFS(y,z,q,p,g,p,r,z) and p-q : z-r and z-u-p and r-u-q and IFS(r,u,q,z,r,u,q,p) and IFS(z,u,p,r,z,u,p,q) and u-r : u-q.

Definition C5_1e. Th4(x,y,z,r,p,q,g,u,v,w,h) iff Th3(x,y,z,r,p,q,g,u) and z != p and z != q and p-z-v and z-v : z-q and q-z-h and z-h : z-u and v-h-w and h-w : h-v.

# For the following 5 Statements we did not find a proof yet that gets checked positive by Naproche SAD
# They are all used in the proof of Lemma C5_1p and Lemma C5_1.

Lemma C5_1f. Assume x != y and x-y-z and x-y-r. Then there exist points a,b such that x-r-a and r-a : z-r and x-z-b and z-b : z-r.
Proof.
	Take point a such that x-r-a and r-a : z-r (by A4).
	Take point b such that x-z-b and z-b : z-r (by A4).
qed.

axiom C5_1g. If Th(x,y,z,r,p,q,g,h) then x~y~z~q~h and x~y~r~p~g.

axiom C5_1h. Assume Th(x,y,z,r,p,q,g,h) and x~y~z~q~h and x~y~r~p~g. Then y-p : h-z.

axiom C5_1i. Assume Th2(x,y,z,r,p,q,g) and OFS(y,z,q,p,g,p,r,z). Then p-q : z-r.

axiom C5_1j. Assume Th(x,y,z,r,p,q,g,h) and x~y~z~q~h and x~y~r~p~g and y-p : h-z. Then y-g : h-y.



Lemma C5_1k. Assume x != y and x-y-z and x-y-r and x-r-p and r-p : z-r and x-z-q and z-q : z-r and (z = p or r = q). Then x-z-r or x-r-z.

Lemma C5_1l. Assume x != y and x-y-z and x-y-r and x-r-p and r-p : z-r and x-z-q and z-q : z-r. Then there exist points s,t such that z-q-t and r-p-s.

Lemma C5_1m. Assume Th2(x,y,z,r,p,q,g). Then OFS(y,z,q,p,g,p,r,z).

Lemma C5_1n. Assume Th2(x,y,z,r,p,q,g) and OFS(y,z,q,p,g,p,r,z) and p-q : z-r. Then there exist u such that z-u-p and r-u-q.

Lemma C5_1o. Assume Th4(x,y,z,r,p,q,g,u,v,w,h). Then OFS(q,z,h,v,v,z,u,q) and h-v : u-q and h-w : u-r and OFS(q,u,r,z,v,h,w,z) and q-r : v-w and z-w : z-r and z-v : z-w.
Proof.
	OFS(q,z,h,v,v,z,u,q). Hence h-v : u-q. Hence h-w : u-r. # TODO: this step is slow.
	Therefore OFS(q,u,r,z,v,h,w,z). Hence q-r : v-w.
<<<<<<< HEAD
	If q != u then z-w : z-r. If q = u then q = r. % TODO: this step is slow.
	If q = u then v = w. Therefore z-w : z-r.
=======
	If q != u then z-w : z-r. If q = u then q = r. # TODO: this step is slow.
	Then v = w. Therefore z-w : z-r.
>>>>>>> 6d2cfa64
	Hence z-v : z-w.
qed.

# The Idea to proof Lemma C5_1 is to extend the line x-z and x-r through two points p,q such that r-p : z-r and z-q : z-r.
# Then one can easy see , that if either z = p or r = q, x-y-z or x-z-y must hold.
# The following Lemma proofs that if there exist such points p and q then z = p or r = q must hold.
# To see that such points exist one has to use Axiom A4 twice.

Lemma C5_1p. Assume x != y and x-y-z and x-y-r and x-r-p and r-p : z-r and x-z-q and z-q : z-r. Then z = p or r = q.
Proof.
	Take points s,t such that z-q-t and r-p-s.
	Then Th(x,y,z,r,p,q,s,t).
	Then x~y~z~q~t and x~y~r~p~s.
	Then y-p : t-z.
	Then y-t : t-y.
	Then s = t.
	Then Th2(x,y,z,r,p,q,s).
	Then OFS(y,z,q,p,s,p,r,z).
	Then p-q : z-r.
	Take u such that z-u-p and r-u-q (by C5_1n).
	Then IFS(r,u,q,z,r,u,q,p). % TODO: This is a contradiction??
	Then IFS(z,u,p,r,z,u,p,q).
	Then u-z : u-p.
	Then u-r : u-q.
	Case z != p. 
		Then z != q.
		Take v such that p-z-v and z-v : z-q.
		Take h such that q-z-h and z-h : z-u.
		Take w such that v-h-w and h-w : h-v.
		Then OFS(q,z,h,v,v,z,u,q) and h-v : u-q and h-w : u-r and
			OFS(q,u,r,z,v,h,w,z) and q-r : v-w and z-w : z-r and z-v : z-w (by C5_1o).
		Then h-v : h-w. z != p. Hence h != z. Col(h,z,q). Therefore q-v : q-w.
		Then z-v : z-w. z != q. Col(z,q,y). Therefore y-v : y-w.
		Then z-v : z-w. z != q. Col(z,q,s). Therefore s-v : s-w.
		Then y != s.
		Then q = r.
	end.
	Case z = p. end.
qed.

Lemma D5_1. Assume x != y and x-y-z and x-y-r. Then x-z-r or x-r-z.
Proof.
	Take p,q such that x-r-p and r-p : z-r and x-z-q and z-q : z-r.
	Then z = p or r = q (by C5_1p). Therefore x-z-r or x-r-z (by C5_1k).
qed.

Lemma D5_2. Assume x != y and x-y-z and x-y-r. Then y-z-r or y-r-z.

Theorem D5_3. If x-y-w and x-z-w then x-y-z or x-z-y.<|MERGE_RESOLUTION|>--- conflicted
+++ resolved
@@ -98,15 +98,9 @@
 # The following proof follows the proof from SST and works, but can be omitted entirely.
 #
 Proof.
-<<<<<<< HEAD
-  OFS(x,y,z,x,r,v,w,r).        % By previous results and assumption.
-  Case x = y. Then r = v. end. % Axiom A3 gives this implication.
-  Case x != y. end.            % Axiom A5 completes the proof.
-=======
-  OFS(x,y,z,x,r,v,w,r).     # By previous results and assumption.
-  Assume x = y. Then r = v. # Axiom A3 gives this implication.
-  Assume x != y.            # Axiom A5 completes the proof.
->>>>>>> 6d2cfa64
+  OFS(x,y,z,x,r,v,w,r).        # By previous results and assumption.
+  Case x = y. Then r = v. end. # Axiom A3 gives this implication.
+  Case x != y. end.            # Axiom A5 completes the proof.
 qed.
 
 # Uniqueness for Axiom A4.
@@ -277,13 +271,8 @@
 Proof.
 	OFS(q,z,h,v,v,z,u,q). Hence h-v : u-q. Hence h-w : u-r. # TODO: this step is slow.
 	Therefore OFS(q,u,r,z,v,h,w,z). Hence q-r : v-w.
-<<<<<<< HEAD
-	If q != u then z-w : z-r. If q = u then q = r. % TODO: this step is slow.
+	If q != u then z-w : z-r. If q = u then q = r. # TODO: this step is slow.
 	If q = u then v = w. Therefore z-w : z-r.
-=======
-	If q != u then z-w : z-r. If q = u then q = r. # TODO: this step is slow.
-	Then v = w. Therefore z-w : z-r.
->>>>>>> 6d2cfa64
 	Hence z-v : z-w.
 qed.
 
@@ -304,7 +293,7 @@
 	Then OFS(y,z,q,p,s,p,r,z).
 	Then p-q : z-r.
 	Take u such that z-u-p and r-u-q (by C5_1n).
-	Then IFS(r,u,q,z,r,u,q,p). % TODO: This is a contradiction??
+	Then IFS(r,u,q,z,r,u,q,p). # TODO: This is a contradiction
 	Then IFS(z,u,p,r,z,u,p,q).
 	Then u-z : u-p.
 	Then u-r : u-q.

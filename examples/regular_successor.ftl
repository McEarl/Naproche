[synonym cardinal/-s][synonym ordinal/-s]



Let M,N denote sets.


Axiom.
For any objects a,b,c,d if (a,b) = (c,d) then a = c and b = d.

Axiom. Let x be an element of M. x is setsized.
Axiom. Let x,y be setsized objects. (x, y) is setsized.
Axiom. Let f be a function. Let M be a set. Assume Dom(f) = M.
  Let x be an element of M. Then f(x) is setsized.

Definition.
Prod(M,N) = {(x,y) | x is an element of M and y is an element of N}.

Axiom.
Prod(M, N) is a set.

Lemma.
Let x,y be objects.
If (x,y) is an element of Prod(M,N) then x is an element of M and y is an
element of N.


Let f denote a function.


Definition.
A subset of M is a set N such that every element of N is an element of M.

Definition.
Assume M is a subset of Dom(f). f^(M) = { f(x) | x is an element of M }.

Axiom. Assume M is a subset of Dom(f). Then f^(M) is a set.


Let f is surjective from M onto N stand for Dom(f) = M and f^(M) = N.

Signature.
An ordinal is a set.

Let alpha, beta denote ordinals.

Axiom.
Every element of alpha is an ordinal.

Signature.
A cardinal is an ordinal.

Let A,B,C denote cardinals.

Signature.
alpha < beta is an atom.

Axiom.
If alpha < beta then alpha is an element of beta.

Let a =< b stand for a = b or a < b.

Definition.
Assume M is a subset of A.
M is cofinal in A iff for every element x of A there exists an element y of M
such that x < y.

Let a cofinal subset of A stand for a subset of A that is cofinal in A.


Signature.
The cardinality of M is a cardinal.

Let card(M) stand for the cardinality of M.


Axiom Surj_Exi.
Assume M has an element. card(M) =< card(N) iff there exists a function f such
that Dom(f) = N and f^(N) = M.

Axiom Transitivity.
Let M be an element of A. Assume N is an element of M. N is an element of A.

Axiom.
card(Prod(M,M)) = card(M).

Axiom.
card(A) = A.

Axiom.
Let N be a subset of M. card(N) =< card(M).

Definition.
A is regular iff card(M) = A for every cofinal subset M of A.

Signature.
Succ(A) is a cardinal.

Axiom.
alpha < beta or beta < alpha or beta = alpha.

Axiom.
A < Succ(A).

Axiom.
card(i) =< A for every element i of Succ(A).

Axiom.
For no cardinals A,B we have A < B and B < A.

Axiom.
There is no cardinal B such that A < B < Succ(A).

Definition.
The empty set is a cardinal E such that E is an element of (every ordinal that
has an element).

Definition.
The constant zero on M is a function f such that Dom(f) = M and f(x) is the
empty set for every element x of M.

Let 0^M stand for the constant zero on M.


Theorem.
Succ(A) is regular.
Proof by contradiction.
Assume the contrary.
Take a cofinal subset x of Succ(A) such that card(x) != Succ(A).
Then card(x) =< A.
Take a function f that is surjective from A onto x (by Surj_Exi).
Indeed x has an element and card(A) = A.
Define g(i) =
	Case i has an element -> Choose a function h that is surjective from A onto i in h,
	Case i has no element -> 0^A
for i in Succ(A).
Define h((xi,zeta)) = g(f(xi))(zeta) for (xi,zeta) in Prod(A,A).
Let us show that h is surjective from Prod(A,A) onto Succ(A).
	Dom(h) = Prod(A,A). Every element of Succ(A) is an element of h^(Prod(A,A)).
	proof.
		Let n be an element of Succ(A). Take an element xi of A such that n < f(xi).
		Take an element zeta of A such that g(f(xi))(zeta) = n.
		Then n = h((xi,zeta)). Therefore the thesis. Indeed (xi,zeta) is an element of Prod(A,A).
		end.
	Every element of h^(Prod(A,A)) is an element of Succ(A).
		proof.
<<<<<<< HEAD
			Let n be an element of h^[Prod(A,A)]. We can take elements a,b of A such
      that n = h[(a,b)]. Then n = g[f[a]][b]. f[a] is an element of Succ(A).
=======
			Let n be an element of h^(Prod(A,A)).
			We can take elements a,b of A such that n = h((a,b)).
>>>>>>> 78913d59

			Case f(a) has an element. Obvious (by Transitivity).
			Case f(a) has no element. Obvious (by Transitivity).
		end.
	end.
	Therefore Succ(A) =< A. Contradiction.
qed.<|MERGE_RESOLUTION|>--- conflicted
+++ resolved
@@ -144,13 +144,9 @@
 		end.
 	Every element of h^(Prod(A,A)) is an element of Succ(A).
 		proof.
-<<<<<<< HEAD
-			Let n be an element of h^[Prod(A,A)]. We can take elements a,b of A such
-      that n = h[(a,b)]. Then n = g[f[a]][b]. f[a] is an element of Succ(A).
-=======
 			Let n be an element of h^(Prod(A,A)).
 			We can take elements a,b of A such that n = h((a,b)).
->>>>>>> 78913d59
+			Then n = g(f(a))(b). f(a) is an element of Succ(A).
 
 			Case f(a) has an element. Obvious (by Transitivity).
 			Case f(a) has no element. Obvious (by Transitivity).

[synonym cardinal/-s][synonym ordinal/-s]



Let M,N denote sets.


Axiom.
For any objects a,b,c,d if (a,b) = (c,d) then a = c and b = d.

Axiom. Let x be an element of M. x is setsized.
Axiom. Let x,y be setsized objects. (x, y) is setsized.
Axiom. Let f be a function. Let M be a set. Assume Dom(f) = M.
  Let x be an element of M. Then f[x] is setsized.

Definition.
Prod(M,N) = {(x,y) | x is an element of M and y is an element of N}.

Axiom.
Prod(M, N) is a set.

Lemma.
Let x,y be objects.
If (x,y) is an element of Prod(M,N) then x is an element of M and y is an
element of N.


Let f denote a function.


Definition.
A subset of M is a set N such that every element of N is an element of M.

Definition.
Assume M is a subset of Dom(f). f^(M) = { f(x) | x is an element of M }.

Axiom. Assume M is a subset of Dom(f). Then f^[M] is a set.


Let f is surjective from M onto N stand for Dom(f) = M and f^(M) = N.

Signature.
An ordinal is a set.

Let alpha, beta denote ordinals.

Axiom.
Every element of alpha is an ordinal.

Signature.
A cardinal is an ordinal.

Let A,B,C denote cardinals.

Signature.
alpha < beta is an atom.

Axiom.
If alpha < beta then alpha is an element of beta.

Let a =< b stand for a = b or a < b.

Definition.
Assume M is a subset of A.
M is cofinal in A iff for every element x of A there exists an element y of M
such that x < y.

Let a cofinal subset of A stand for a subset of A that is cofinal in A.


Signature.
The cardinality of M is a cardinal.

Let card(M) stand for the cardinality of M.


Axiom Surj_Exi.
Assume M has an element. card(M) =< card(N) iff there exists a function f such
that Dom(f) = N and f^(N) = M.

Axiom Transitivity.
Let M be an element of A. Assume N is an element of M. N is an element of A.

Axiom.
card(Prod(M,M)) = card(M).

Axiom.
card(A) = A.

Axiom.
Let N be a subset of M. card(N) =< card(M).

Definition.
A is regular iff card(M) = A for every cofinal subset M of A.

Signature.
Succ(A) is a cardinal.

Axiom.
alpha < beta or beta < alpha or beta = alpha.

Axiom.
A < Succ(A).

Axiom.
card(i) =< A for every element i of Succ(A).

Axiom.
For no cardinals A,B we have A < B and B < A.

Axiom.
There is no cardinal B such that A < B < Succ(A).

Definition.
The empty set is a cardinal E such that E is an element of (every ordinal that
has an element).

Definition.
The constant zero on M is a function f such that Dom(f) = M and f(x) is the
empty set for every element x of M.

Let 0^M stand for the constant zero on M.


Theorem.
Succ(A) is regular.
Proof by contradiction.
Assume the contrary.
Take a cofinal subset x of Succ(A) such that card(x) != Succ(A).
Then card(x) =< A.
Take a function f that is surjective from A onto x (by Surj_Exi).
Indeed x has an element and card(A) = A.
Define g(i) =
	Case i has an element -> Choose a function h that is surjective from A onto i in h,
	Case i has no element -> 0^A
for i in Succ(A).
Define h((xi,zeta)) = g(f(xi))(zeta) for (xi,zeta) in Prod(A,A).
Let us show that h is surjective from Prod(A,A) onto Succ(A).
	Dom(h) = Prod(A,A). Every element of Succ(A) is an element of h^(Prod(A,A)).
	proof.
		Let n be an element of Succ(A). Take an element xi of A such that n < f(xi).
		Take an element zeta of A such that g(f(xi))(zeta) = n.
		Then n = h((xi,zeta)). Therefore the thesis. Indeed (xi,zeta) is an element of Prod(A,A).
		end.
	Every element of h^(Prod(A,A)) is an element of Succ(A).
		proof.
<<<<<<< HEAD
			Let n be an element of h^(Prod(A,A)). We can take elements a,b of A such that n = h((a,b)).
			Case f(a) has an element. Obvious (by Transitivity).
			Case f(a) has no element. Obvious (by Transitivity).
=======
			Let n be an element of h^[Prod(A,A)].
			We can take elements a,b of A such that n = h[(a,b)].

			Case f[a] has an element. Obvious (by Transitivity).
			Case f[a] has no element. Obvious (by Transitivity).
>>>>>>> 2393e73d
		end.
	end.
	Therefore Succ(A) =< A. Contradiction.
qed.<|MERGE_RESOLUTION|>--- conflicted
+++ resolved
@@ -11,7 +11,7 @@
 Axiom. Let x be an element of M. x is setsized.
 Axiom. Let x,y be setsized objects. (x, y) is setsized.
 Axiom. Let f be a function. Let M be a set. Assume Dom(f) = M.
-  Let x be an element of M. Then f[x] is setsized.
+  Let x be an element of M. Then f(x) is setsized.
 
 Definition.
 Prod(M,N) = {(x,y) | x is an element of M and y is an element of N}.
@@ -34,7 +34,7 @@
 Definition.
 Assume M is a subset of Dom(f). f^(M) = { f(x) | x is an element of M }.
 
-Axiom. Assume M is a subset of Dom(f). Then f^[M] is a set.
+Axiom. Assume M is a subset of Dom(f). Then f^(M) is a set.
 
 
 Let f is surjective from M onto N stand for Dom(f) = M and f^(M) = N.
@@ -144,17 +144,11 @@
 		end.
 	Every element of h^(Prod(A,A)) is an element of Succ(A).
 		proof.
-<<<<<<< HEAD
-			Let n be an element of h^(Prod(A,A)). We can take elements a,b of A such that n = h((a,b)).
+			Let n be an element of h^(Prod(A,A)).
+			We can take elements a,b of A such that n = h((a,b)).
+
 			Case f(a) has an element. Obvious (by Transitivity).
 			Case f(a) has no element. Obvious (by Transitivity).
-=======
-			Let n be an element of h^[Prod(A,A)].
-			We can take elements a,b of A such that n = h[(a,b)].
-
-			Case f[a] has an element. Obvious (by Transitivity).
-			Case f[a] has no element. Obvious (by Transitivity).
->>>>>>> 2393e73d
 		end.
 	end.
 	Therefore Succ(A) =< A. Contradiction.

--- conflicted
+++ resolved
@@ -19,13 +19,6 @@
     There is no surjection defined on a set $M$ that surjects onto the powerset of $M$.
   \end{theorem}
 
-<<<<<<< HEAD
-Let the value of $f$ at $x$ stand for $f(x)$.
-
-Let $f$ is defined on $M$ stand for $\dom(f) = M$.
-
-Let the domain of $f$ stand for $\dom(f)$.
-=======
   \begin{forthel}
     [synonym subset/-s]
     [synonym surject/-s]
@@ -35,13 +28,12 @@
     \begin{axiom}
         $M$ is setsized.
     \end{axiom}
->>>>>>> 2393e73d
 
     \begin{axiom}
         Let $x$ be an element of $M$. Then $x$ is setsized.
     \end{axiom}
 
-    Let the value of $f$ at $x$ stand for $f[x]$. Let $f$ is defined on $M$ stand for $Dom(f) = M$. Let the domain of $f$ stand for $Dom(f)$.
+    Let the value of $f$ at $x$ stand for $f(x)$. Let $f$ is defined on $M$ stand for $Dom(f) = M$. Let the domain of $f$ stand for $Dom(f)$.
 
 
     \begin{axiom}
@@ -56,22 +48,15 @@
       The powerset of $M$ is the class of subsets of $M$.
     \end{definition}
 
-<<<<<<< HEAD
-Define $N = \{ x in M | x \notin f(x) \}$.
-Then $N$ is not equal to the value of $f$ at any element of $M$.
-Contradiction.
-\end{proof}
-=======
     \begin{definition}
       $f$ surjects onto $M$ iff every element of $M$ is equal to the value of $f$ at some element of the domain of $f$.
     \end{definition}
->>>>>>> 2393e73d
 
     \begin{proposition}
       No function that is defined on $M$ surjects onto the powerset of $M$.
     \end{proposition}
     \begin{proof}
-      Proof by contradiction. Assume the contrary. Take a function $f$ that is defined on $M$ and surjects onto the powerset of $M$. Define $N = {x "in" M | x "is not an element of" f[x]}$. Then $N$ is not equal to the value of $f$ at any element of $M$. Contradiction.
+      Proof by contradiction. Assume the contrary. Take a function $f$ that is defined on $M$ and surjects onto the powerset of $M$. Define $N = \{ x in M | x \notin f(x) \}$. Then $N$ is not equal to the value of $f$ at any element of $M$. Contradiction.
     \end{proof}
 
   \end{forthel}

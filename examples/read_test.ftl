--- conflicted
+++ resolved
@@ -1,8 +1,4 @@
-<<<<<<< HEAD
-[readtex powerset.tex.ftl]
-=======
 [readtex powerset.ftl.tex]
->>>>>>> b95542cf
 Let M denote a set.
 
 Lemma. The powerset of M is a set.